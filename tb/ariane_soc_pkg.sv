--- conflicted
+++ resolved
@@ -42,10 +42,6 @@
     localparam logic[63:0] CLINTLength = 64'hC0000;
     localparam logic[63:0] PLICLength  = 64'h3FF_FFFF;
     localparam logic[63:0] UARTLength  = 64'h10000;
-<<<<<<< HEAD
+    localparam logic[63:0] SPILength   = 64'h1000;
     localparam logic[63:0] DRAMLength  = 64'h8000000;
-=======
-    localparam logic[63:0] SPILength   = 64'h1000;
-    localparam logic[63:0] DRAMLength  = 64'h4000000;
->>>>>>> c40eb0be
 endpackage