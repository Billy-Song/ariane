--- conflicted
+++ resolved
@@ -64,7 +64,6 @@
   dependencies:
     - build
 
-<<<<<<< HEAD
 # rv64ui-p-* tests
 asm1-ver:
   stage: standard
@@ -78,50 +77,6 @@
   stage: standard
   script:
     - make -j${NUM_JOBS} run-asm-tests2-verilator
-=======
-asm-quest:
-  stage: standard
-  script:
-    - make -j${NUM_JOBS} run-asm-tests batch-mode=1
-  dependencies:
-    - build
-
-amo-quest:
-  stage: standard
-  script:
-    - make -j${NUM_JOBS} run-amo-tests batch-mode=1
-  dependencies:
-    - build
-    
-bench-quest:
-  stage: standard
-  script:
-    - make -j${NUM_JOBS} run-benchmarks batch-mode=1
-  dependencies:
-    - build    
-
-# rv64ui-p-* tests
-asm1-ver:
-  stage: standard
-  script:
-    - make -j${NUM_JOBS} run-asm-tests1-verilator 
-  dependencies:
-    - build
-
-# rv64ui-v-* tests
-asm2-ver:
-  stage: standard
-  script:
-    - make -j${NUM_JOBS} run-asm-tests2-verilator 
-  dependencies:
-    - build    
-
-# atomics
-amo-ver:
-  stage: standard
-  script:
-    - make -j${NUM_JOBS} run-amo-verilator 
->>>>>>> 707c6114
   dependencies:
     - build
 
@@ -143,13 +98,12 @@
 bench-ver:
   stage: standard
   script:
-    - make -j${NUM_JOBS} run-benchmarks-verilator 
+    - make -j${NUM_JOBS} run-benchmarks-verilator
   dependencies:
     - build
 
 torture:
   stage: standard
-<<<<<<< HEAD
   script:
     - make torture-rtest batch-mode=1
     - make torture-rtest-verilator
@@ -222,10 +176,5 @@
   script:
     - make torture-rtest           defines=SERPENT_PULP+AXI64_CACHE_PORTS batch-mode=1
     - make torture-rtest-verilator defines=SERPENT_PULP+AXI64_CACHE_PORTS
-=======
-  script:
-    - make torture-rtest
-    - make torture-rtest-verilator
->>>>>>> 707c6114
   dependencies:
     - build
