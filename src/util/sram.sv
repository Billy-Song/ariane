--- conflicted
+++ resolved
@@ -57,12 +57,8 @@
         SyncSpRamBeNx64 #(
           .ADDR_WIDTH($clog2(NUM_WORDS)),
           .DATA_DEPTH(NUM_WORDS),
-          .OUT_REGS  (0),
-<<<<<<< HEAD
-          .SIM_INIT  (1)
-=======
+          .OUT_REGS (0),
           .SIM_INIT (2)
->>>>>>> 8401bb99
         ) i_ram (
            .Clk_CI    ( clk_i                     ),
            .Rst_RBI   ( rst_ni                    ),
