--- conflicted
+++ resolved
@@ -283,13 +283,9 @@
             WAIT_MSHR: begin
                 mshr_addr_o = {mem_req_q.tag, mem_req_q.index};
                 // we can start a new request
-<<<<<<< HEAD
                 if (!mashr_addr_matches_i) begin
                     req_o = '1;
-=======
-                if (!mshr_addr_matches_i) begin
-                    req_o = {{SET_ASSOCIATIVITY}{1'b1}};
->>>>>>> 24b63fd5
+
                     addr_o = mem_req_q.index;
 
                     if (gnt_i)
@@ -411,14 +407,11 @@
         end
     end
 
-<<<<<<< HEAD
     `ifndef SYNTHESIS
         initial begin
             assert (CACHE_LINE_WIDTH == 128) else $error ("Cacheline width has to be 128 for the moment. But only small changes required in data select logic");
         end
     `endif
-=======
->>>>>>> 24b63fd5
 endmodule
 
 module AMO_alu (
