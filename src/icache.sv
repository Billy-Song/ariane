--- conflicted
+++ resolved
@@ -22,40 +22,16 @@
     input  logic                     rst_ni,
 
     input  logic                     flush_i,          // flush the icache, flush and kill have to be asserted together
-<<<<<<< HEAD
-    input  logic                     en_cache_i,       // cache accesses
-    input  logic                     req_i,            // we request a new word
-    input  logic                     kill_s1_i,        // kill the current request
-    input  logic                     kill_s2_i,        // kill the last request
-    output logic                     ready_o,          // icache is ready
-    input  logic [63:0]              vaddr_i,          // 1st cycle: 12 bit index is taken for lookup
-    output logic [FETCH_WIDTH-1:0]   data_o,           // 2+ cycle out: tag
-    output logic [63:0]              vaddr_o,          // virtual address out
-    output logic                     valid_o,          // signals a valid read
-    output exception_t               ex_o,             // we've encountered an exception
-    output logic                     miss_o,           // we missed on the cache
-    AXI_BUS.Master                   axi,
-    // Address translation
-    output logic                     fetch_req_o,
-    output logic [63:0]              fetch_vaddr_o,
-    input  logic                     fetch_valid_i,
-    input  logic [63:0]              fetch_paddr_i,
-    input  exception_t               fetch_exception_i
-=======
-    input  logic                     fetch_enable_i,   // the core should fetch instructions
+    input  logic                     en_i,             // enable icache
     output logic                     miss_o,           // to performance counter
-
     // address translation requests
-    input  icache_areq_i_t           areq_i,           
-    output icache_areq_o_t           areq_o,           
-
+    input  icache_areq_i_t           areq_i,
+    output icache_areq_o_t           areq_o,
     // data requests
-    input  icache_dreq_i_t           dreq_i,           
-    output icache_dreq_o_t           dreq_o, 
-    
+    input  icache_dreq_i_t           dreq_i,
+    output icache_dreq_o_t           dreq_o,
     // refill port
     AXI_BUS.Master                   axi
->>>>>>> 8f0b388e
 );
 
     localparam int unsigned ICACHE_BYTE_OFFSET = $clog2(ICACHE_LINE_WIDTH/8); // 3
@@ -69,14 +45,8 @@
     logic [$clog2(ICACHE_NUM_WORD)-1:0]     cnt_d, cnt_q;
     logic [NR_AXI_REFILLS-1:0]              burst_cnt_d, burst_cnt_q; // counter for AXI transfers
     logic [63:0]                            vaddr_d, vaddr_q;
-<<<<<<< HEAD
-    logic [TAG_WIDTH-1:0]                   tag_d, tag_q;
-    logic [SET_ASSOCIATIVITY-1:0]           evict_way_d, evict_way_q;
-=======
-    logic                                   spec_d, spec_q; // request is speculative
     logic [ICACHE_TAG_WIDTH-1:0]            tag_d, tag_q;
     logic [ICACHE_SET_ASSOC-1:0]            evict_way_d, evict_way_q;
->>>>>>> 8f0b388e
     logic                                   flushing_d, flushing_q;
 
     // signals
@@ -231,12 +201,7 @@
         flushing_d  = flushing_q;
         burst_cnt_d = burst_cnt_q;
 
-<<<<<<< HEAD
-        vaddr_o     = vaddr_q;
-=======
-        dreq_o.is_speculative = spec_q;
-        dreq_o.vaddr          = vaddr_q;
->>>>>>> 8f0b388e
+        dreq_o.vaddr = vaddr_q;
 
         req         = '0;
         addr        = dreq_i.vaddr[ICACHE_INDEX_WIDTH-1:ICACHE_BYTE_OFFSET];
@@ -259,24 +224,13 @@
         case (state_q)
             // ~> we are ready to receive a new request
             IDLE: begin
-<<<<<<< HEAD
-                ready_o = 1'b1;
+                dreq_o.ready = 1'b1;
                 // we are getting a new request
-                if (req_i) begin
-                    // request the content of all arrays
-                    req = '1;
-                    // save the virtual address
-                    vaddr_d = vaddr_i;
-=======
-                dreq_o.ready = 1'b1 & fetch_enable_i;
-                // we are getting a new request
-                if (dreq_i.req && fetch_enable_i) begin
+                if (dreq_i.req) begin
                     // request the content of all arrays
                     req = '1;
                     // save the virtual address
                     vaddr_d = dreq_i.vaddr;
-                    spec_d  = dreq_i.is_speculative;
->>>>>>> 8f0b388e
                     state_d = TAG_CMP;
                 end
 
@@ -296,27 +250,17 @@
                 // -------
                 // Hit
                 // -------
-<<<<<<< HEAD
                 // disabling the icache just makes it fetch on every request
-                if (|hit && fetch_valid_i && (en_cache_i || (state_q != TAG_CMP))) begin
-                    ready_o = 1'b1;
-                    valid_o = 1'b1;
-=======
-                if (|hit && areq_i.fetch_valid) begin
+                if (|hit && areq_i.fetch_valid && (en_i || (state_q != TAG_CMP))) begin
                     dreq_o.ready = 1'b1;
                     dreq_o.valid = 1'b1;
->>>>>>> 8f0b388e
+
                     // we've got another request
                     if (dreq_i.req) begin
                         // request the content of all arrays
                         req = '1;
                         // save the index and stay in compare mode
-<<<<<<< HEAD
-                        vaddr_d = vaddr_i;
-=======
                         vaddr_d = dreq_i.vaddr;
-                        spec_d  = dreq_i.is_speculative;
->>>>>>> 8f0b388e
                         state_d = TAG_CMP;
                     // no new request -> go back to idle
                     end else begin
@@ -333,16 +277,11 @@
                     // hit gonna be zero in most cases except for when the cache is disabled
                     evict_way_d = hit;
                     // save tag
-<<<<<<< HEAD
-                    tag_d       = fetch_paddr_i[TAG_WIDTH+INDEX_WIDTH-1:INDEX_WIDTH];
-                    miss_o      = en_cache_i; // only count misses if the cache is enabled
-=======
                     tag_d       = areq_i.fetch_paddr[ICACHE_TAG_WIDTH+ICACHE_INDEX_WIDTH-1:ICACHE_INDEX_WIDTH];
-                    miss_o      = 1'b1;
->>>>>>> 8f0b388e
+                    miss_o      = en_i;
                     // get way which to replace
                     // only if there is no hit we should fall back to real replacement. If there was a hit then
-                    // it means we are in bypass mode (!en_cache_i) and should update the cache-line with the most recent
+                    // it means we are in bypass mode (!en_i) and should update the cache-line with the most recent
                     // value fetched from memory.
                     if (!(|hit)) begin
                         // all ways are currently full, randomly replace one of them
@@ -485,7 +424,6 @@
         .refill_way_oh  ( random_way  ),
         .refill_way_bin (             ) // left open
     );
-
 
     always_ff @(posedge clk_i or negedge rst_ni) begin
         if (~rst_ni) begin
