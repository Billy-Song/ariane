# Author: Florian Zaruba, ETH Zurich
# Date: 03/19/2017
# Description: Makefile for linting and testing Ariane.

# compile everything in the following library
library ?= work
# Top level module to compile
top_level ?= ariane_tb
test_top_level ?= ariane_tb
# Maximum amount of cycles for a successful simulation run
max_cycles ?= 10000000
# Test case to run
test_case ?= core_test
# QuestaSim Version
questa_version ?=
# verilator version
verilator ?= verilator
# traget option
target-options ?=
# Sources
# Ariane PKG
<<<<<<< HEAD
ariane_pkg := include/riscv_pkg.sv src/debug/dm_pkg.sv include/ariane_pkg.sv include/nbdcache_pkg.sv include/axi_if.sv
=======
ariane_pkg := include/ariane_pkg.sv include/std_cache_pkg.sv 
>>>>>>> 8f0b388e
# utility modules
util := $(wildcard src/util/*.svh) src/util/instruction_tracer_pkg.sv src/util/instruction_tracer_if.sv \
		src/util/generic_fifo.sv src/util/cluster_clock_gating.sv src/util/behav_sram.sv
# Test packages
test_pkg := $(wildcard tb/test/*/*sequence_pkg.sv*) $(wildcard tb/test/*/*_pkg.sv*)
# DPI
dpi := $(patsubst tb/dpi/%.cc,work/%.o,$(wildcard tb/dpi/*.cc))
dpi_hdr := $(wildcard tb/dpi/*.h)
# this list contains the standalone components
src := $(wildcard src/*.sv) $(wildcard tb/common/*.sv) $(wildcard tb/common/*.v)                    \
       $(wildcard src/axi_slice/*.sv) $(wildcard src/clint/*.sv)                                    \
       $(wildcard src/axi_node/*.sv) $(wildcard src/axi_mem_if/src/*.sv)                            \
       $(filter-out src/debug/dm_pkg.sv, $(wildcard src/debug/*.sv)) $(wildcard bootrom/*.sv)       \
       $(wildcard src/debug/debug_rom/*.sv)
# look for testbenches
<<<<<<< HEAD
tbs := tb/ariane_tb.sv tb/ariane_testharness.sv
=======
tbs := tb/alu_tb.sv tb/core_tb.sv tb/dcache_arbiter_tb.sv tb/store_queue_tb.sv tb/scoreboard_tb.sv tb/fifo_tb.sv 
>>>>>>> 8f0b388e

# RISCV-tests path
riscv-test-dir := tmp/riscv-tests/build/isa
# there is a defined test-list of CI tests
riscv-ci-tests := $$(xargs printf '\n%s' < ci/test.list | cut -b 1-)
# preset which runs a single test
riscv-test ?= $(riscv-test-dir)/rv64ui-p-add
# failed test directory
failed-tests := $(wildcard failedtests/*.S)
# Search here for include files (e.g.: non-standalone components)
incdir := ./includes
# Compile and sim flags
compile_flag += +cover=bcfst+/dut -incr -64 -nologo -quiet -suppress 13262 -permissive
uvm-flags += +UVM_NO_RELNOTES
# Iterate over all include directories and write them with +incdir+ prefixed
# +incdir+ works for Verilator and QuestaSim
list_incdir := $(foreach dir, ${incdir}, +incdir+$(dir))

# Build the TB and module using QuestaSim
build: $(library) $(library)/.build-srcs $(library)/.build-tb $(library)/ariane_dpi.so
		# Optimize top level
	vopt$(questa_version) $(compile_flag) -work $(library)  $(test_top_level) -o $(test_top_level)_optimized +acc -check_synthesis

# src files
$(library)/.build-srcs: $(ariane_pkg) $(util) $(src)
	vlog$(questa_version) $(compile_flag) -work $(library) $(filter %.sv,$(ariane_pkg)) $(list_incdir) -suppress 2583
	vlog$(questa_version) $(compile_flag) -work $(library) $(filter %.sv,$(util)) $(list_incdir) -suppress 2583
	# Suppress message that always_latch may not be checked thoroughly by QuestaSim.
	vlog$(questa_version) $(compile_flag) -work $(library) -pedanticerrors $(src) $(list_incdir) -suppress 2583
	touch $(library)/.build-srcs

# build TBs
$(library)/.build-tb: $(dpi) $(tbs)
	# Compile top level
	vlog$(questa_version) -sv $(tbs) -work $(library)
	touch $(library)/.build-tb

# compile DPIs
work/%.o: tb/dpi/%.cc $(dpi_hdr)
	$(CXX) -shared -fPIC -std=c++0x -Bsymbolic -I$(QUESTASIM_HOME)/include -o $@ $<

$(library)/ariane_dpi.so: $(dpi)
	# Compile C-code and generate .so file
	g++ -shared -m64 -o $(library)/ariane_dpi.so $? -lfesvr

$(library):
	# Create the library
	vlib${questa_version} ${library}
# +jtag_rbb_enable=1
sim: build $(library)/ariane_dpi.so
	vsim${questa_version} +permissive -64 -lib ${library} +max-cycles=$(max_cycles) +UVM_TESTNAME=${test_case} \
	 +BASEDIR=$(riscv-test-dir) $(uvm-flags) "+UVM_VERBOSITY=LOW" -coverage -classdebug  +jtag_rbb_enable=0 \
	 -gblso $(RISCV)/lib/libfesvr.so -sv_lib $(library)/ariane_dpi -do " do tb/wave/wave_core.do; run -all; exit" ${top_level}_optimized +permissive-off ++$(riscv-test) ++$(target-options)

simc: build $(library)/ariane_dpi.so
	vsim${questa_version} +permissive -64 -c -lib ${library} +max-cycles=$(max_cycles) +UVM_TESTNAME=${test_case} \
	 +BASEDIR=$(riscv-test-dir) $(uvm-flags) "+UVM_VERBOSITY=LOW" -coverage -classdebug +jtag_rbb_enable=0 \
	 -gblso $(RISCV)/lib/libfesvr.so -sv_lib $(library)/ariane_dpi -do " do tb/wave/wave_core.do; run -all; exit" ${top_level}_optimized +permissive-off ++$(riscv-test) ++$(target-options)

run-asm-tests: build
	$(foreach test, $(riscv-ci-tests), vsim$(questa_version) +permissive -64 +BASEDIR=$(riscv-test-dir) +max-cycles=$(max_cycles) \
		+UVM_TESTNAME=$(test_case) $(uvm-flags) +ASMTEST=$(test) +uvm_set_action="*,_ALL_,UVM_ERROR,UVM_DISPLAY|UVM_STOP" -c \
		-coverage -classdebug  -gblso $(RISCV)/lib/libfesvr.so -sv_lib $(library)/ariane_dpi \
		-do "coverage save -onexit $@.ucdb; run -a; quit -code [coverage attribute -name TESTSTATUS -concise]"  \
		$(library).$(test_top_level)_optimized +permissive-off ++$(test);)

verilate_command := $(verilator)                                                     \
                    $(ariane_pkg)                                                    \
                    tb/ariane_testharness.sv                                         \
                    $(filter-out src/ariane_regfile.sv, $(wildcard src/*.sv))        \
                    $(wildcard src/axi_slice/*.sv)                                   \
                    $(wildcard src/clint/*.sv)                                       \
                    $(filter-out src/debug/dm_pkg.sv, $(wildcard src/debug/*.sv))    \
                    src/debug/debug_rom/debug_rom.sv                                 \
                    src/util/generic_fifo.sv                                         \
                    tb/common/SimDTM.sv                                              \
                    tb/common/SimJTAG.sv                                             \
                    tb/common/pulp_sync.sv                                           \
                    bootrom/bootrom.sv                                               \
                    src/util/cluster_clock_gating.sv                                 \
                    src/util/behav_sram.sv                                           \
                    src/axi_mem_if/src/axi2mem.sv                                    \
                    +incdir+src/axi_node                                             \
                    --unroll-count 256                                               \
                    -Werror-PINMISSING                                               \
                    -Werror-IMPLICIT                                                 \
                    -Wno-fatal                                                       \
                    -Wno-PINCONNECTEMPTY                                             \
                    -Wno-ASSIGNDLY                                                   \
                    -Wno-DECLFILENAME                                                \
                    -Wno-UNOPTFLAT                                                   \
                    -Wno-UNUSED                                                      \
                    -Wno-style \
                    -Wno-lint \
                    $(if $(DEBUG),--trace-structs --trace,) \
                    -LDFLAGS "-lfesvr" -CFLAGS "-std=c++11 -I../tb/dpi" -Wall --cc  --vpi  \
                    $(list_incdir) --top-module ariane_testharness \
                    --Mdir build -O3 \
                    --exe tb/ariane_tb.cpp tb/dpi/SimDTM.cc tb/dpi/SimJTAG.cc tb/dpi/remote_bitbang.cc

# User Verilator, at some point in the future this will be auto-generated
verilate:
	$(verilate_command)
	cd build && make -j8 -f Variane_testharness.mk

verify:
	qverify vlog -sv src/csr_regfile.sv

clean:
	rm -rf work/ *.ucdb
	rm -rf build

.PHONY:
	build lint build-moore<|MERGE_RESOLUTION|>--- conflicted
+++ resolved
@@ -18,12 +18,13 @@
 # traget option
 target-options ?=
 # Sources
-# Ariane PKG
-<<<<<<< HEAD
-ariane_pkg := include/riscv_pkg.sv src/debug/dm_pkg.sv include/ariane_pkg.sv include/nbdcache_pkg.sv include/axi_if.sv
-=======
-ariane_pkg := include/ariane_pkg.sv include/std_cache_pkg.sv 
->>>>>>> 8f0b388e
+# Package files -> compile first
+ariane_pkg := include/riscv_pkg.sv     \
+              src/debug/dm_pkg.sv      \
+              include/ariane_pkg.sv    \
+              include/std_cache_pkg.sv \
+              include/axi_if.sv
+
 # utility modules
 util := $(wildcard src/util/*.svh) src/util/instruction_tracer_pkg.sv src/util/instruction_tracer_if.sv \
 		src/util/generic_fifo.sv src/util/cluster_clock_gating.sv src/util/behav_sram.sv
@@ -39,11 +40,7 @@
        $(filter-out src/debug/dm_pkg.sv, $(wildcard src/debug/*.sv)) $(wildcard bootrom/*.sv)       \
        $(wildcard src/debug/debug_rom/*.sv)
 # look for testbenches
-<<<<<<< HEAD
 tbs := tb/ariane_tb.sv tb/ariane_testharness.sv
-=======
-tbs := tb/alu_tb.sv tb/core_tb.sv tb/dcache_arbiter_tb.sv tb/store_queue_tb.sv tb/scoreboard_tb.sv tb/fifo_tb.sv 
->>>>>>> 8f0b388e
 
 # RISCV-tests path
 riscv-test-dir := tmp/riscv-tests/build/isa
